--- conflicted
+++ resolved
@@ -1,11 +1,8 @@
 ![Preview](contextualized_logo.png)
-<<<<<<< HEAD
+#
 ![pylint Score](pylint.svg)
-=======
-#
 ![License](https://img.shields.io/github/license/cnellington/contextualized.svg?style=flat-square)
 ![Maintenance](https://img.shields.io/maintenance/yes/2022?style=flat-square)
->>>>>>> 0c966c00
 
 A statistical machine learning toolbox for estimating models, distributions, and functions with context-specific parameters.
 
@@ -36,11 +33,7 @@
 ```
 
 ## Contextualized Family
-<<<<<<< HEAD
 Context-dependent modeling is a universal problem, and every domain presents unique challenges and opportunities.
-=======
-Context-dependent modeling is a universal problem, but every domain presents unique challenges and opportunities.
->>>>>>> 0c966c00
 Here are some layers that others have added on top of Contextualized.
 Feel free to add your own page(s) by sending a PR or request an improvement by creating an issue. See [CONTRIBUTING.md](https://github.com/cnellington/Contextualized/blob/main/CONTRIBUTING.md) for more information about the process of contributing to this project.
 

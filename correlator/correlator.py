--- conflicted
+++ resolved
@@ -127,7 +127,6 @@
         es_count = 0
         for epoch in progress_bar:
             for batch_start in range(0, len(X), batch_size):
-<<<<<<< HEAD
                 data_paired = db.load_data(batch_start=batch_start, batch_size=batch_size)  # todo: revise load_data to use a combinatorial product of indices for C, X, Y to make batch_size useful
                 loss = None
                 for C_paired, T_paired, X_paired, Y_paired in zip(*data_paired):  # This makes batch_size irrelevant. Maybe remove?
@@ -136,14 +135,6 @@
                     opt.zero_grad()
                     loss.backward()
                     opt.step()
-=======
-                C_paired, T_paired, X_paired, Y_paired = db.load_data(batch_start=batch_start, batch_size=batch_size)
-                outputs = model(C_paired, T_paired)
-                loss = self._loss(outputs, X_paired, Y_paired)
-                opt.zero_grad()
-                loss.backward()
-                opt.step()
->>>>>>> 29a2688a
                 train_desc = f'[Train MSE: {loss.item():.4f}] [Sample: {batch_start}/{len(X)}] Epoch'
                 if validation_set is not None:  # Validation set loss
                     Cval_paired, Tval_paired, Xval_paired, Yval_paired = val_db.load_data(batch_size=batch_size)
@@ -192,19 +183,11 @@
         X_temp = np.zeros((n, self.x_dim))
         Y_temp = np.zeros((n, self.y_dim))
         db = Dataset(C, X_temp, Y_temp, device=self.device)
-<<<<<<< HEAD
         C_paired, T_paired, _, _ = db.load_data(batch_start=0, batch_size=1) 
         betas, mus, _, _, _ = model(C_paired, T_paired) 
         betas, mus = betas.cpu().detach().numpy(), mus.cpu().detach().numpy()
         for i in range(1, n):  # Predict per-sample to avoid OOM
                 C_paired, T_paired, _, _ = db.load_data(batch_start=i, batch_size=1) 
-=======
-        C_paired, T_paired, _, _ = db.load_data(batch_start=0, batch_size=1)
-        betas, mus, _, _, _ = model(C_paired, T_paired)
-        betas, mus = betas.cpu().detach(), mus.cpu().detach()
-        for i in range(1, n):  # Predict per-sample
-                C_paired, T_paired, _, _ = db.load_data(batch_start=i, batch_size=1)
->>>>>>> 29a2688a
                 betas_i, mus_i, _, _, _ = model(C_paired, T_paired)
                 betas_i, mus_i = betas_i.cpu().detach().numpy(), mus_i.cpu().detach().numpy()
                 betas = np.concatenate((betas, betas_i))
